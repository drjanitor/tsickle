--- conflicted
+++ resolved
@@ -3,18 +3,9 @@
 
 import {pathToModuleName} from '../src/cli_support';
 import {formatDiagnostics} from '../src/tsickle';
-import {Pass, TsickleCompilerHost, TsickleCompilerHostOptions} from '../src/tsickle_compiler_host';
+import {Options, Pass, TsickleCompilerHost} from '../src/tsickle_compiler_host';
 import {createOutputRetainingCompilerHost, createSourceReplacingCompilerHost} from '../src/util';
 
-<<<<<<< HEAD
-=======
-const tsickleCompilerHostOptions = {
-  googmodule: true,
-  es5Mode: false,
-  untyped: true,
-};
-
->>>>>>> 95b15906
 const tsickleHost = {
   shouldSkipTsickleProcessing: (fileName: string) => false,
   pathToModuleName: pathToModuleName,
@@ -23,41 +14,32 @@
 };
 
 describe('tsickle compiler host', () => {
-<<<<<<< HEAD
-  let tsickleCompilerHostOptions: TsickleCompilerHostOptions;
+  let tsickleCompilerHostOptions: Options;
 
   beforeEach(() => {
     tsickleCompilerHostOptions = {
       googmodule: true,
       es5Mode: false,
-      tsickleTyped: false,
+      untyped: true,
       typeBlackListPaths: new Set(),
       prelude: '',
     };
   });
 
-  function makeProgram(fileName: string, source: string): [ts.Program, ts.CompilerHost] {
+  function makeProgram(
+      fileName: string, source: string): [ts.Program, ts.CompilerHost, ts.CompilerOptions] {
     const sources = new Map<string, string>();
     sources.set(ts.sys.resolvePath(fileName), source);
     return makeMultiFileProgram(sources);
   }
 
-  function makeMultiFileProgram(sources: Map<string, string>): [ts.Program, ts.CompilerHost] {
-    // TsickleCompilerHost wants a ts.Program, which is the result of
-    // parsing and typechecking the code before tsickle processing.
-    // So we must create and run the entire stack of CompilerHost.
-    let compilerHostDelegate = ts.createCompilerHost({target: ts.ScriptTarget.ES5});
-=======
-  function makeProgram(
-      fileName: string, source: string): [ts.Program, ts.CompilerHost, ts.CompilerOptions] {
+  function makeMultiFileProgram(sources: Map<string, string>):
+      [ts.Program, ts.CompilerHost, ts.CompilerOptions] {
     // TsickleCompilerHost wants a ts.Program, which is the result of
     // parsing and typechecking the code before tsickle processing.
     // So we must create and run the entire stack of CompilerHost.
     let options: ts.CompilerOptions = {target: ts.ScriptTarget.ES5};
     let compilerHostDelegate = ts.createCompilerHost(options);
-    const sources = new Map<string, string>();
-    sources.set(ts.sys.resolvePath(fileName), source);
->>>>>>> 95b15906
     let compilerHost = createSourceReplacingCompilerHost(sources, compilerHostDelegate);
     let program =
         ts.createProgram(Array.from(sources.keys()), {experimentalDecorators: true}, compilerHost);
@@ -77,10 +59,10 @@
   });
 
   it('applies tsickle transforms with types', () => {
-    const [program, compilerHost] = makeProgram('foo.ts', 'let x: number = 123;');
-    tsickleCompilerHostOptions.tsickleTyped = true;
+    const [program, compilerHost, options] = makeProgram('foo.ts', 'let x: number = 123;');
+    tsickleCompilerHostOptions.untyped = false;
     const host = new TsickleCompilerHost(
-        compilerHost, tsickleCompilerHostOptions, tsickleHost,
+        compilerHost, options, tsickleCompilerHostOptions, tsickleHost,
         {oldProgram: program, pass: Pass.CLOSURIZE});
     const f = host.getSourceFile(program.getRootFileNames()[0], ts.ScriptTarget.ES5);
     expect(f.text).to.contain('/** @type {number} */');
@@ -91,11 +73,11 @@
       [ts.sys.resolvePath('foo.ts'), 'let b: Banned = {b: "a"};'],
       [ts.sys.resolvePath('banned.d.ts'), 'declare interface Banned { b: string }'],
     ]);
-    const [program, compilerHost] = makeMultiFileProgram(sources);
+    const [program, compilerHost, options] = makeMultiFileProgram(sources);
     tsickleCompilerHostOptions.typeBlackListPaths = new Set([ts.sys.resolvePath('banned.d.ts')]);
-    tsickleCompilerHostOptions.tsickleTyped = true;
+    tsickleCompilerHostOptions.untyped = false;
     const host = new TsickleCompilerHost(
-        compilerHost, tsickleCompilerHostOptions, tsickleHost,
+        compilerHost, options, tsickleCompilerHostOptions, tsickleHost,
         {oldProgram: program, pass: Pass.CLOSURIZE});
     const f = host.getSourceFile(program.getRootFileNames()[0], ts.ScriptTarget.ES5);
     expect(f.text).to.contain('/** @type {?} */ b: Banned');
