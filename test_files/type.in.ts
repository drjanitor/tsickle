let typeAny: any;
<<<<<<< HEAD
let typeArr: Array<any>;
let typeArr2: any[];
let typeNestedArr: {a:any}[][];
let typeObject: {a:number, b:string};
let typeObject2: {[key:string]: number};
=======
let typeArr: Array<any> = null;
let typeArr2: any[] = null;
let typeNestedArr: {a:any}[][] = null;
let typeObject: {a:number, b:string} = {a:3, b:'b'};
let typeObject2: {[key:string]: number} = null;
let typeObject3: {a:number, [key:string]: number} = null;

let typeUnion: string|boolean = false;
let typeUnion2: (string|boolean) = false;
let typeOptionalField: {optional?: boolean} = {};
let typeOptionalUnion: {optional?: string|boolean} = {};
>>>>>>> 5a2da314
<|MERGE_RESOLUTION|>--- conflicted
+++ resolved
@@ -1,11 +1,4 @@
 let typeAny: any;
-<<<<<<< HEAD
-let typeArr: Array<any>;
-let typeArr2: any[];
-let typeNestedArr: {a:any}[][];
-let typeObject: {a:number, b:string};
-let typeObject2: {[key:string]: number};
-=======
 let typeArr: Array<any> = null;
 let typeArr2: any[] = null;
 let typeNestedArr: {a:any}[][] = null;
@@ -16,5 +9,4 @@
 let typeUnion: string|boolean = false;
 let typeUnion2: (string|boolean) = false;
 let typeOptionalField: {optional?: boolean} = {};
-let typeOptionalUnion: {optional?: string|boolean} = {};
->>>>>>> 5a2da314
+let typeOptionalUnion: {optional?: string|boolean} = {};