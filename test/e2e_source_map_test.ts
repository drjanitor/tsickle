/**
 * @license
 * Copyright Google Inc. All Rights Reserved.
 *
 * Use of this source code is governed by an MIT-style license that can be
 * found in the LICENSE file at https://angular.io/license
 */

import {assert, expect} from 'chai';
import * as path from 'path';
import {SourceMapConsumer} from 'source-map';
import * as ts from 'typescript';

import * as cliSupport from '../src/cli_support';
import {Settings} from '../src/main';
import * as tsickle from '../src/tsickle';
import {toArray} from '../src/util';
import {createOutputRetainingCompilerHost, createSourceReplacingCompilerHost} from '../src/util';

describe('source maps', () => {
  it('composes source maps with tsc', function() {
    const sources = new Map<string, string>();
    sources.set('input.ts', `
      class X { field: number; }
      let x : string = 'a string';
      let y : string = 'another string';
      let z : string = x + y;`);

    // Run tsickle+TSC to convert inputs to Closure JS files.
    const {compiledJS, sourceMap} = compile(sources);

    const {line: stringXLine, column: stringXColumn} = getLineAndColumn(compiledJS, 'a string');
    const {line: stringYLine, column: stringYColumn} =
        getLineAndColumn(compiledJS, 'another string');

    expect(sourceMap.originalPositionFor({line: stringXLine, column: stringXColumn}).line)
        .to.equal(3, 'first string definition');
    expect(sourceMap.originalPositionFor({line: stringXLine, column: stringXColumn}).source)
        .to.equal('input.ts', 'input file name');
    expect(sourceMap.originalPositionFor({line: stringYLine, column: stringYColumn}).line)
        .to.equal(4, 'second string definition');
    expect(sourceMap.originalPositionFor({line: stringYLine, column: stringYColumn}).source)
        .to.equal('input.ts', 'input file name');
  });

  it('composes sources maps with multiple input files', function() {
    const sources = new Map<string, string>();
    sources.set('input1.ts', `
        class X { field: number; }
        let x : string = 'a string';
        let y : string = 'another string';
        let z : string = x + y;`);

    sources.set('input2.ts', `
        class A { field: number; }
        let a : string = 'third string';
        let b : string = 'fourth rate';
        let c : string = a + b;`);

    // Run tsickle+TSC to convert inputs to Closure JS files.
    const {compiledJS, sourceMap} = compile(sources);

    const {line: stringXLine, column: stringXColumn} = getLineAndColumn(compiledJS, 'a string');
    const {line: stringBLine, column: stringBColumn} = getLineAndColumn(compiledJS, 'fourth rate');

    expect(sourceMap.originalPositionFor({line: stringXLine, column: stringXColumn}).line)
        .to.equal(3, 'first string definition');
    expect(sourceMap.originalPositionFor({line: stringXLine, column: stringXColumn}).source)
        .to.equal('input1.ts', 'first input file');
    expect(sourceMap.originalPositionFor({line: stringBLine, column: stringBColumn}).line)
        .to.equal(4, 'fourth string definition');
    expect(sourceMap.originalPositionFor({line: stringBLine, column: stringBColumn}).source)
        .to.equal('input2.ts', 'second input file');
  });

  it('handles files in different directories', function() {
    const sources = new Map<string, string>();
    sources.set('a/b/input1.ts', `
        class X { field: number; }
        let x : string = 'a string';
        let y : string = 'another string';
        let z : string = x + y;`);

    sources.set('a/c/input2.ts', `
        class A { field: number; }
        let a : string = 'third string';
        let b : string = 'fourth rate';
        let c : string = a + b;`);

    // Run tsickle+TSC to convert inputs to Closure JS files.
    const {compiledJS, sourceMap} = compile(sources, 'a/d/output.js');

    const {line: stringXLine, column: stringXColumn} = getLineAndColumn(compiledJS, 'a string');
    const {line: stringBLine, column: stringBColumn} = getLineAndColumn(compiledJS, 'fourth rate');

    expect(sourceMap.originalPositionFor({line: stringXLine, column: stringXColumn}).line)
        .to.equal(3, 'first string definition');
    expect(sourceMap.originalPositionFor({line: stringXLine, column: stringXColumn}).source)
        .to.equal('../b/input1.ts', 'first input file');
    expect(sourceMap.originalPositionFor({line: stringBLine, column: stringBColumn}).line)
        .to.equal(4, 'fourth string definition');
    expect(sourceMap.originalPositionFor({line: stringBLine, column: stringBColumn}).source)
        .to.equal('../c/input2.ts', 'second input file');
  });

  it('works when not decorator downleveling some input', function() {
    const sources = new Map<string, string>();
    sources.set('input1.ts', `
        /** @Annotation */
        function class1Annotation(t: any) { return t; }

        @class1Annotation
        class DecoratorTest1 {
          public method1Name(s: string): string { return s; }
        }`);

    sources.set('input2.ts', `
        /** @Annotation */
        function class2Annotation(t: any) { return t; }

        @class2Annotation
        class DecoratorTest2 {
          public method2Name(s: string): string { return s; }
        }`);

    // Run tsickle+TSC to convert inputs to Closure JS files.
    const {compiledJS, sourceMap} = compile(sources, 'output.js', new Set<string>(['input2.ts']));

    const {line: method1Line, column: method1Column} = getLineAndColumn(compiledJS, 'method1Name');
    const {line: method2Line, column: method2Column} = getLineAndColumn(compiledJS, 'method2Name');

    // Check that we decorator downleveled input1, but not input2
    expect(compiledJS).to.contain('DecoratorTest1_tsickle_Closure_declarations');
    expect(compiledJS).not.to.contain('DecoratorTest2_tsickle_Closure_declarations');

    // Check that the source maps work
    expect(sourceMap.originalPositionFor({line: method1Line, column: method1Column}).line)
        .to.equal(7, 'method 1 definition');
    expect(sourceMap.originalPositionFor({line: method1Line, column: method1Column}).source)
        .to.equal('input1.ts', 'method 1 input file');
    expect(sourceMap.originalPositionFor({line: method2Line, column: method2Column}).line)
        .to.equal(7, 'method 1 definition');
    expect(sourceMap.originalPositionFor({line: method2Line, column: method2Column}).source)
        .to.equal('input2.ts', 'method 2 input file');
  });

  it('handles decorators correctly', function() {
    const sources = new Map<string, string>();
    sources.set('input.ts', `/** @Annotation */
        function classAnnotation(t: any) { return t; }

        @classAnnotation
        class DecoratorTest {
          public methodName(s: string): string { return s; }
        }`);

    const {compiledJS, sourceMap} = compile(sources);

    const methodPosition = getLineAndColumn(compiledJS, 'methodName');

    expect(sourceMap.originalPositionFor(methodPosition).line).to.equal(6, 'method position');
  });
});

function getLineAndColumn(source: string, token: string): {line: number, column: number} {
  const lines = source.split('\n');
  const line = lines.findIndex(l => l.indexOf(token) !== -1) + 1;
  if (line === 0) {
    throw new Error(`Couldn't find token '${token}' in source`);
  }
  const column = lines[line - 1].indexOf(token) + 1;
  return {line, column};
}

interface Compiler {
  (options: ts.CompilerOptions, fileNames: string[], settings: Settings,
   allDiagnostics: ts.Diagnostic[],
   files?: Map<string, string>): {jsFiles: Map<string, string>, externs: string}|null;
}

function tsickleCompiler(
    options: ts.CompilerOptions, fileNames: string[], settings: Settings,
    allDiagnostics: ts.Diagnostic[], files: Map<string, string>,
    filesToIgnore: Set<string>): {jsFiles: Map<string, string>, externs: string}|null {
  let program = ts.createProgram(
      fileNames, options, createSourceReplacingCompilerHost(files, ts.createCompilerHost(options)));
  {  // Scope for the "diagnostics" variable so we can use the name again later.
    let diagnostics = ts.getPreEmitDiagnostics(program);
    if (diagnostics.length > 0) {
      allDiagnostics.push(...diagnostics);
      return null;
    }
  }

  const tsickleCompilerHostOptions: tsickle.Options = {
    googmodule: true,
    es5Mode: false,
<<<<<<< HEAD
    tsickleTyped: !settings.isUntyped,
    typeBlackListPaths: new Set(),
    prelude: '',
=======
    untyped: settings.isUntyped,
>>>>>>> 95b15906
  };

  const tsickleHost: tsickle.TsickleHost = {
    shouldSkipTsickleProcessing:
        (fileName) => fileNames.indexOf(fileName) === -1 || filesToIgnore.has(fileName),
    pathToModuleName: cliSupport.pathToModuleName,
    shouldIgnoreWarningsForPath: (filePath) => false,
    fileNameToModuleId: (fileName) => fileName,
  };

  const jsFiles = new Map<string, string>();
  const hostDelegate = createOutputRetainingCompilerHost(jsFiles, ts.createCompilerHost(options));

  // Reparse and reload the program, inserting the tsickle output in
  // place of the original source.
  const host = new tsickle.TsickleCompilerHost(
      hostDelegate, options, tsickleCompilerHostOptions, tsickleHost);
  host.reconfigureForRun(program, tsickle.Pass.DECORATOR_DOWNLEVEL);
  program = ts.createProgram(fileNames, options, host);

  host.reconfigureForRun(program, tsickle.Pass.CLOSURIZE);
  program = ts.createProgram(fileNames, options, host);

  let {diagnostics} = program.emit(undefined);
  if (diagnostics.length > 0) {
    allDiagnostics.push(...diagnostics);
    return null;
  }

  return {jsFiles, externs: host.getGeneratedExterns()};
}

function compile(
    sources: Map<string, string>, outFile = 'output.js',
    filesNotToProcess = new Set<string>()): {compiledJS: string, sourceMap: SourceMapConsumer} {
  const resolvedSources = new Map<string, string>();
  for (const fileName of toArray(sources.keys())) {
    resolvedSources.set(ts.sys.resolvePath(fileName), sources.get(fileName));
  }

  const diagnostics: ts.Diagnostic[] = [];

  const closure = tsickleCompiler(
      {sourceMap: true, outFile: outFile, experimentalDecorators: true} as ts.CompilerOptions,
      toArray(sources.keys()), {isUntyped: false} as Settings, diagnostics, resolvedSources,
      filesNotToProcess);

  if (!closure) {
    assert.fail();
    // TODO(lucassloan): remove when the .d.ts has the correct types
    return {compiledJS: '', sourceMap: new SourceMapConsumer('' as any)};
  }

  const compiledJS = getFileWithName(outFile, closure.jsFiles);

  if (!compiledJS) {
    assert.fail();
    // TODO(lucassloan): remove when the .d.ts has the correct types
    return {compiledJS: '', sourceMap: new SourceMapConsumer('' as any)};
  }

  const sourceMapJson: any = getFileWithName(outFile + '.map', closure.jsFiles);
  const sourceMap = new SourceMapConsumer(sourceMapJson);

  return {compiledJS, sourceMap};
}

function getFileWithName(filename: string, files: Map<string, string>): string|undefined {
  for (let filepath of toArray(files.keys())) {
    if (path.parse(filepath).base === path.parse(filename).base) {
      return files.get(filepath);
    }
  }
}<|MERGE_RESOLUTION|>--- conflicted
+++ resolved
@@ -195,13 +195,7 @@
   const tsickleCompilerHostOptions: tsickle.Options = {
     googmodule: true,
     es5Mode: false,
-<<<<<<< HEAD
-    tsickleTyped: !settings.isUntyped,
-    typeBlackListPaths: new Set(),
-    prelude: '',
-=======
     untyped: settings.isUntyped,
->>>>>>> 95b15906
   };
 
   const tsickleHost: tsickle.TsickleHost = {
