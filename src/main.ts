#!/usr/bin/env node

/**
 * @license
 * Copyright Google Inc. All Rights Reserved.
 *
 * Use of this source code is governed by an MIT-style license that can be
 * found in the LICENSE file at https://angular.io/license
 */

import * as fs from 'fs';
import * as minimist from 'minimist';
import * as mkdirp from 'mkdirp';
import * as path from 'path';
import * as ts from 'typescript';

import * as cliSupport from './cli_support';
import * as tsickle from './tsickle';
<<<<<<< HEAD
import {toArray, createOutputRetainingCompilerHost, createSourceReplacingCompilerHost} from './util';
=======
import {toArray, createOutputRetainingCompilerHost} from './util';
>>>>>>> 66a3065e

/** Tsickle settings passed on the command line. */
export interface Settings {
  /** If provided, path to save externs to. */
  externsPath?: string;

  /** If provided, convert every type to the Closure {?} type */
  isUntyped: boolean;

  /** If true, log internal debug warnings to the console. */
  verbose?: boolean;
}

function usage() {
  console.error(`usage: tsickle [tsickle options] -- [tsc options]

example:
  tsickle --externs=foo/externs.js -- -p src --noImplicitAny

tsickle flags are:
  --externs=PATH     save generated Closure externs.js to PATH
  --untyped          convert every type in TypeScript to the Closure {?} type
`);
}

/**
 * Parses the command-line arguments, extracting the tsickle settings and
 * the arguments to pass on to tsc.
 */
function loadSettingsFromArgs(args: string[]): {settings: Settings, tscArgs: string[]} {
  let settings: Settings = {isUntyped: false};
  let parsedArgs = minimist(args);
  for (let flag of Object.keys(parsedArgs)) {
    switch (flag) {
      case 'h':
      case 'help':
        usage();
        process.exit(0);
        break;
      case 'externs':
        settings.externsPath = parsedArgs[flag];
        break;
      case 'untyped':
        settings.isUntyped = true;
        break;
      case 'verbose':
        settings.verbose = true;
        break;
      case '_':
        // This is part of the minimist API, and holds args after the '--'.
        break;
      default:
        console.error(`unknown flag '--${flag}'`);
        usage();
        process.exit(1);
    }
  }
  // Arguments after the '--' arg are arguments to tsc.
  let tscArgs = parsedArgs['_'];
  return {settings, tscArgs};
}

/**
 * Loads the tsconfig.json from a directory.
 * Unfortunately there's a ton of logic in tsc.ts related to searching
 * for tsconfig.json etc. that we don't really want to replicate, e.g.
 * tsc appears to allow -p path/to/tsconfig.json while this only works
 * with -p path/to/containing/dir.
 *
 * @param args tsc command-line arguments.
 */
function loadTscConfig(args: string[], allDiagnostics: ts.Diagnostic[]):
    {options: ts.CompilerOptions, fileNames: string[]}|null {
  // Gather tsc options/input files from command line.
  // Bypass visibilty of parseCommandLine, see
  // https://github.com/Microsoft/TypeScript/issues/2620
  let {options, fileNames, errors} = (ts as any).parseCommandLine(args);
  if (errors.length > 0) {
    allDiagnostics.push(...errors);
    return null;
  }

  // Store file arguments
  let tsFileArguments = fileNames;

  // Read further settings from tsconfig.json.
  let projectDir = options.project || '.';
  let configFileName = path.join(projectDir, 'tsconfig.json');
  let {config: json, error} =
      ts.readConfigFile(configFileName, path => fs.readFileSync(path, 'utf-8'));
  if (error) {
    allDiagnostics.push(error);
    return null;
  }
  ({options, fileNames, errors} =
       ts.parseJsonConfigFileContent(json, ts.sys, projectDir, options, configFileName));
  if (errors.length > 0) {
    allDiagnostics.push(...errors);
    return null;
  }

  // if file arguments were given to the typescript transpiler than transpile only those files
  fileNames = tsFileArguments.length > 0 ? tsFileArguments : fileNames;

  return {options, fileNames};
}

/**
 * Compiles TypeScript code into Closure-compiler-ready JS.
 * Doesn't write any files to disk; all JS content is returned in a map.
 */
export function toClosureJS(
    options: ts.CompilerOptions, fileNames: string[], settings: Settings,
    allDiagnostics: ts.Diagnostic[],
    files?: Map<string, string>): {jsFiles: Map<string, string>, externs: string}|null {
  // Parse and load the program without tsickle processing.
  // This is so:
  // - error messages point at the original source text
  // - tsickle can use the result of typechecking for annotation
  let program = files === undefined ?
      ts.createProgram(fileNames, options) :
      ts.createProgram(
          fileNames, options,
          createSourceReplacingCompilerHost(files, ts.createCompilerHost(options)));
  {  // Scope for the "diagnostics" variable so we can use the name again later.
    let diagnostics = ts.getPreEmitDiagnostics(program);
    if (diagnostics.length > 0) {
      allDiagnostics.push(...diagnostics);
      return null;
    }
  }

  const tsickleCompilerHostOptions: tsickle.TsickleCompilerHostOptions = {
    googmodule: true,
    es5Mode: false,
    tsickleTyped: !settings.isUntyped,
    prelude: '',
  };

  const tsickleEnvironment: tsickle.TsickleEnvironment = {
    shouldSkipTsickleProcessing: (fileName) => fileNames.indexOf(fileName) === -1,
    pathToModuleName: cliSupport.pathToModuleName,
    shouldIgnoreWarningsForPath: (filePath) => false,
    fileNameToModuleId: (fileName) => fileName,
  };

  const jsFiles = new Map<string, string>();
  const hostDelegate = createOutputRetainingCompilerHost(jsFiles, ts.createCompilerHost(options));

  // Reparse and reload the program, inserting the tsickle output in
  // place of the original source.
  let host = new tsickle.TsickleCompilerHost(
      hostDelegate, tsickleCompilerHostOptions, tsickleEnvironment, program, tsickle.Pass.Tsickle);
  program = ts.createProgram(fileNames, options, host);

  let {diagnostics} = program.emit(undefined);
  if (diagnostics.length > 0) {
    allDiagnostics.push(...diagnostics);
    return null;
  }

  return {jsFiles, externs: host.getGeneratedExterns()};
}

function main(args: string[]): number {
  let {settings, tscArgs} = loadSettingsFromArgs(args);
  let diagnostics: ts.Diagnostic[] = [];
  let config = loadTscConfig(tscArgs, diagnostics);
  if (config === null) {
    console.error(tsickle.formatDiagnostics(diagnostics));
    return 1;
  }

  // Run tsickle+TSC to convert inputs to Closure JS files.
  let closure = toClosureJS(config.options, config.fileNames, settings, diagnostics);
  if (closure === null) {
    console.error(tsickle.formatDiagnostics(diagnostics));
    return 1;
  }

  for (let fileName of toArray(closure.jsFiles.keys())) {
    mkdirp.sync(path.dirname(fileName));
    fs.writeFileSync(fileName, closure.jsFiles.get(fileName));
  }

  if (settings.externsPath) {
    mkdirp.sync(path.dirname(settings.externsPath));
    fs.writeFileSync(settings.externsPath, closure.externs);
  }
  return 0;
}

// CLI entry point
if (require.main === module) {
  process.exit(main(process.argv.splice(2)));
}<|MERGE_RESOLUTION|>--- conflicted
+++ resolved
@@ -16,12 +16,7 @@
 
 import * as cliSupport from './cli_support';
 import * as tsickle from './tsickle';
-<<<<<<< HEAD
 import {toArray, createOutputRetainingCompilerHost, createSourceReplacingCompilerHost} from './util';
-=======
-import {toArray, createOutputRetainingCompilerHost} from './util';
->>>>>>> 66a3065e
-
 /** Tsickle settings passed on the command line. */
 export interface Settings {
   /** If provided, path to save externs to. */
